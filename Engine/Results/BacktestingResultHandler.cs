--- conflicted
+++ resolved
@@ -43,15 +43,9 @@
         private static readonly TextWriter StandardOut = Console.Out;
         private static readonly TextWriter StandardError = Console.Error;
 
-<<<<<<< HEAD
-        private bool _exitTriggered = false;
+        private bool _exitTriggered;
         protected BacktestNodePacket _job;
-        private int _jobDays = 0;
-=======
-        private bool _exitTriggered;
-        private BacktestNodePacket _job;
         private int _jobDays;
->>>>>>> 896ff870
         private string _compileId = "";
         private string _backtestId = "";
         private DateTime _nextUpdate;
@@ -59,17 +53,8 @@
         private DateTime _lastUpdate;
         private readonly List<string> _log = new List<string>();
         private string _errorMessage = "";
-<<<<<<< HEAD
-        protected IAlgorithm _algorithm;
-        private ConcurrentQueue<Packet> _messages;
-        private ConcurrentDictionary<string, Chart> _charts;
-        private bool _isActive = true;
-        private object _chartLock = new Object();
-        private object _runtimeLock = new Object();
-=======
         private readonly object _chartLock = new object();
         private readonly object _runtimeLock = new object();
->>>>>>> 896ff870
         private readonly Dictionary<string, string> _runtimeStatistics = new Dictionary<string, string>();
         private double _daysProcessed;
         private double _lastDaysProcessed = 1;
